--- conflicted
+++ resolved
@@ -82,7 +82,6 @@
 
 These calls require the user's explicit permission before any information is shared.
 
-<<<<<<< HEAD
 ## Settings button
 
 Control the Telegram client's settings button and handle user clicks:
@@ -98,7 +97,6 @@
 hide()?;
 off_click(&cb)?;
 # Ok(()) }
-=======
 ## Cloud storage
 
 Persist small key-value pairs in Telegram's cloud using `CloudStorage`:
@@ -129,7 +127,6 @@
 app.check_home_screen_status(|status| {
     let _ = status;
 }).unwrap();
->>>>>>> dd3b25e6
 ```
 
 ## Event callbacks
