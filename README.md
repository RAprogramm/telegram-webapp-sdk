# Telegram WebApp SDK

`telegram-webapp-sdk` provides a type-safe and ergonomic wrapper around the [Telegram Web Apps](https://core.telegram.org/bots/webapps) JavaScript API.

## Installation

Add the crate to your `Cargo.toml`:

```toml
[dependencies]
telegram-webapp-sdk = "0.1"
```

Optional features:

- `yew` &mdash; exposes a `use_telegram_context` hook.
- `leptos` &mdash; integrates the context into the Leptos reactive system.
- `mock` &mdash; installs a configurable mock `Telegram.WebApp` for local development.

Enable features as needed:

```toml
telegram-webapp-sdk = { version = "0.1", features = ["yew", "mock"] }
```

## Quick start

### Yew

```rust,no_run
use telegram_webapp_sdk::yew::use_telegram_context;
use yew::prelude::*;

#[function_component(App)]
fn app() -> Html {
    let ctx = use_telegram_context().expect("context");
    html! { <span>{ ctx.init_data.auth_date }</span> }
}
```

### Leptos

```rust,no_run
use leptos::prelude::*;
use telegram_webapp_sdk::leptos::provide_telegram_context;

#[component]
fn App() -> impl IntoView {
    provide_telegram_context().expect("context");
    let ctx = use_context::<telegram_webapp_sdk::core::context::TelegramContext>()
        .expect("context");
    view! { <span>{ ctx.init_data.auth_date }</span> }
}
```

## Mock environment

The `mock` feature simulates a `Telegram.WebApp` instance, enabling local development without Telegram:

```rust,no_run
let config = telegram_webapp_sdk::mock::MockConfig::default();
let ctx = telegram_webapp_sdk::mock::install(config)?;
```

## User interactions

Request access to sensitive user data or open the contact interface:

```rust,no_run
use telegram_webapp_sdk::api::user::{request_contact, request_phone_number, open_contact};
use telegram_webapp_sdk::webapp::TelegramWebApp;

let _ = request_contact();
let _ = request_phone_number();
let _ = open_contact();

let app = TelegramWebApp::instance().unwrap();
let _ = app.request_write_access(|granted| {
    let _ = granted;
});
```

These calls require the user's explicit permission before any information is shared.

<<<<<<< HEAD
## Cloud storage

Persist small key-value pairs in Telegram's cloud using `CloudStorage`:

```rust,no_run
use telegram_webapp_sdk::api::cloud_storage::{get_item, set_item};
use wasm_bindgen_futures::JsFuture;

# async fn run() -> Result<(), wasm_bindgen::JsValue> {
JsFuture::from(set_item("counter", "1")?).await?;
let value = JsFuture::from(get_item("counter")?).await?;
assert_eq!(value.as_string(), Some("1".into()));
# Ok(())
# }
```

All functions return a `Promise` and require the Web App to run inside Telegram.

=======
## Home screen

Prompt users to add the app to their home screen and check the current status:

```rust,no_run
use telegram_webapp_sdk::webapp::TelegramWebApp;

let app = TelegramWebApp::instance().unwrap();
let _shown = app.add_to_home_screen().unwrap();
app.check_home_screen_status(|status| {
    let _ = status;
}).unwrap();
```

>>>>>>> 7ce05e83
## Event callbacks

Callback registration methods return an `EventHandle` for later deregistration.

```rust,no_run
use telegram_webapp_sdk::webapp::TelegramWebApp;
let app = TelegramWebApp::instance().unwrap();
let handle = app.on_event("my_event", |value| {
    let _ = value;
}).unwrap();
app.off_event(handle).unwrap();
```

## Appearance

Customize colors and react to theme or safe area updates:
## Fullscreen and orientation

Control the Mini App display and screen orientation:

```rust,no_run
use telegram_webapp_sdk::webapp::TelegramWebApp;
let app = TelegramWebApp::instance().unwrap();
app.set_header_color("#000000")?;
app.set_background_color("#ffffff")?;
app.set_bottom_bar_color("#cccccc")?;
let theme_handle = app.on_theme_changed(|| {}).unwrap();
let safe_handle = app.on_safe_area_changed(|| {}).unwrap();
let content_handle = app.on_content_safe_area_changed(|| {}).unwrap();
// later: app.off_event(theme_handle)?; etc.
# Ok::<(), wasm_bindgen::JsValue>(())
app.request_fullscreen().unwrap();
app.lock_orientation("portrait").unwrap();
// later...
app.unlock_orientation().unwrap();
app.exit_fullscreen().unwrap();
```

## Haptic feedback

Trigger device vibrations through Telegram's [HapticFeedback](https://core.telegram.org/bots/webapps#hapticfeedback) API:

```rust,no_run
use telegram_webapp_sdk::api::haptic::{
    impact_occurred, notification_occurred, selection_changed,
    HapticImpactStyle, HapticNotificationType,
};

impact_occurred(HapticImpactStyle::Light)?;
notification_occurred(HapticNotificationType::Success)?;
selection_changed()?;
# Ok::<(), wasm_bindgen::JsValue>(())
```

## Init data validation

Validate the integrity of the `Telegram.WebApp.initData` payload on the server:

```rust
use telegram_webapp_sdk::utils::validate_init_data::{verify_hmac_sha256, verify_ed25519};

let bot_token = "123456:ABC";
let query = "user=alice&auth_date=1&hash=48f4c0e9d3dd46a5734bf2c5d4df9f4ec52a3cd612f6482a7d2c68e84e702ee2";
verify_hmac_sha256(query, bot_token)?;

// For Ed25519-signed data
# use ed25519_dalek::{Signer, SigningKey};
# let sk = SigningKey::from_bytes(&[1u8;32]);
# let pk = sk.verifying_key();
# let sig = sk.sign(b"a=1\nb=2");
# let init_data = format!("a=1&b=2&signature={}", base64::encode(sig.to_bytes()));
verify_ed25519(&init_data, pk.as_bytes())?;

# Ok::<(), Box<dyn std::error::Error>>(())
```

## API coverage

See [WEBAPP_API.md](./WEBAPP_API.md) for a checklist of supported Telegram WebApp JavaScript API methods and features.

## Changelog

See [CHANGELOG.md](./CHANGELOG.md) for release notes.

## License

`telegram-webapp-sdk` is licensed under either of

- Apache License, Version 2.0, ([LICENSE-APACHE](LICENSE-APACHE) or <http://www.apache.org/licenses/LICENSE-2.0>)
- MIT license ([LICENSE-MIT](LICENSE-MIT) or <http://opensource.org/licenses/MIT>)

at your option.<|MERGE_RESOLUTION|>--- conflicted
+++ resolved
@@ -82,7 +82,6 @@
 
 These calls require the user's explicit permission before any information is shared.
 
-<<<<<<< HEAD
 ## Cloud storage
 
 Persist small key-value pairs in Telegram's cloud using `CloudStorage`:
@@ -101,7 +100,6 @@
 
 All functions return a `Promise` and require the Web App to run inside Telegram.
 
-=======
 ## Home screen
 
 Prompt users to add the app to their home screen and check the current status:
@@ -116,7 +114,6 @@
 }).unwrap();
 ```
 
->>>>>>> 7ce05e83
 ## Event callbacks
 
 Callback registration methods return an `EventHandle` for later deregistration.
