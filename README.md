--- conflicted
+++ resolved
@@ -115,12 +115,8 @@
 # async fn run() -> Result<(), wasm_bindgen::JsValue> {
 set("theme", "dark").await?;
 let value = get("theme").await?;
-<<<<<<< HEAD
-# Ok(()) }
-=======
 # Ok(())
 # }
->>>>>>> 80c28886
 ```
 
 ## Secure storage
@@ -133,12 +129,8 @@
 # async fn run() -> Result<(), wasm_bindgen::JsValue> {
 set("token", "secret").await?;
 let _ = restore("token").await?;
-<<<<<<< HEAD
-# Ok(()) }
-=======
 # Ok(())
 # }
->>>>>>> 80c28886
 ```
 
 
