# Telegram WebApp SDK

`telegram-webapp-sdk` provides a type-safe and ergonomic wrapper around the [Telegram Web Apps](https://core.telegram.org/bots/webapps) JavaScript API.

## Installation

Add the crate to your `Cargo.toml`:

```toml
[dependencies]
telegram-webapp-sdk = "0.1"
```

Optional features:

- `yew` &mdash; exposes a `use_telegram_context` hook.
- `leptos` &mdash; integrates the context into the Leptos reactive system.
- `mock` &mdash; installs a configurable mock `Telegram.WebApp` for local development.

Enable features as needed:

```toml
telegram-webapp-sdk = { version = "0.1", features = ["yew", "mock"] }
```

## Quick start

### Yew

```rust,no_run
use telegram_webapp_sdk::yew::use_telegram_context;
use yew::prelude::*;

#[function_component(App)]
fn app() -> Html {
    let ctx = use_telegram_context().expect("context");
    html! { <span>{ ctx.init_data.auth_date }</span> }
}
```

### Leptos

```rust,no_run
use leptos::prelude::*;
use telegram_webapp_sdk::leptos::provide_telegram_context;

#[component]
fn App() -> impl IntoView {
    provide_telegram_context().expect("context");
    let ctx = use_context::<telegram_webapp_sdk::core::context::TelegramContext>()
        .expect("context");
    view! { <span>{ ctx.init_data.auth_date }</span> }
}
```

## Mock environment

The `mock` feature simulates a `Telegram.WebApp` instance, enabling local development without Telegram:

```rust,no_run
let config = telegram_webapp_sdk::mock::MockConfig::default();
let ctx = telegram_webapp_sdk::mock::install(config)?;
```

## User interactions

Request access to sensitive user data or open the contact interface:

```rust,no_run
use telegram_webapp_sdk::api::user::{request_contact, request_phone_number, open_contact};
use telegram_webapp_sdk::webapp::TelegramWebApp;

let _ = request_contact();
let _ = request_phone_number();
let _ = open_contact();

let app = TelegramWebApp::instance().unwrap();
let _ = app.request_write_access(|granted| {
    let _ = granted;
});
```

These calls require the user's explicit permission before any information is shared.

<<<<<<< HEAD
## Sharing

Share links, prepared messages, or stories and join voice chats:

```rust,no_run
use js_sys::Object;
use telegram_webapp_sdk::webapp::TelegramWebApp;

let app = TelegramWebApp::instance().unwrap();
app.share_url("https://example.com", Some("Check this out"))?;
app.join_voice_chat("chat", None)?;
app.share_message("msg-id", |sent| {
    let _ = sent;
})?;
let params = Object::new();
app.share_to_story("https://example.com/image.png", Some(&params.into()))?;
# Ok::<(), wasm_bindgen::JsValue>(())
=======
## Settings button

Control the Telegram client's settings button and handle user clicks:

```rust,no_run
use telegram_webapp_sdk::api::settings_button::{show, hide, on_click, off_click};
use wasm_bindgen::prelude::Closure;

# fn run() -> Result<(), wasm_bindgen::JsValue> {
let cb = Closure::wrap(Box::new(|| {}) as Box<dyn Fn()>);
on_click(&cb)?;
show()?;
hide()?;
off_click(&cb)?;
# Ok(()) }
## Cloud storage

Persist small key-value pairs in Telegram's cloud using `CloudStorage`:

```rust,no_run
use telegram_webapp_sdk::api::cloud_storage::{get_item, set_item};
use wasm_bindgen_futures::JsFuture;

# async fn run() -> Result<(), wasm_bindgen::JsValue> {
JsFuture::from(set_item("counter", "1")?).await?;
let value = JsFuture::from(get_item("counter")?).await?;
assert_eq!(value.as_string(), Some("1".into()));
# Ok(())
# }
```

All functions return a `Promise` and require the Web App to run inside Telegram.

## Home screen

Prompt users to add the app to their home screen and check the current status:

```rust,no_run
use telegram_webapp_sdk::webapp::TelegramWebApp;

let app = TelegramWebApp::instance().unwrap();
let _shown = app.add_to_home_screen().unwrap();
app.check_home_screen_status(|status| {
    let _ = status;
}).unwrap();
>>>>>>> 40347d63
```

## Event callbacks

Callback registration methods return an `EventHandle` for later deregistration.

```rust,no_run
use telegram_webapp_sdk::webapp::TelegramWebApp;
let app = TelegramWebApp::instance().unwrap();
let handle = app.on_event("my_event", |value| {
    let _ = value;
}).unwrap();
app.off_event(handle).unwrap();
```

## Appearance

Customize colors and react to theme or safe area updates:
## Fullscreen and orientation

Control the Mini App display and screen orientation:

```rust,no_run
use telegram_webapp_sdk::webapp::TelegramWebApp;
let app = TelegramWebApp::instance().unwrap();
app.set_header_color("#000000")?;
app.set_background_color("#ffffff")?;
app.set_bottom_bar_color("#cccccc")?;
let theme_handle = app.on_theme_changed(|| {}).unwrap();
let safe_handle = app.on_safe_area_changed(|| {}).unwrap();
let content_handle = app.on_content_safe_area_changed(|| {}).unwrap();
// later: app.off_event(theme_handle)?; etc.
# Ok::<(), wasm_bindgen::JsValue>(())
app.request_fullscreen().unwrap();
app.lock_orientation("portrait").unwrap();
// later...
app.unlock_orientation().unwrap();
app.exit_fullscreen().unwrap();
```

## Haptic feedback

Trigger device vibrations through Telegram's [HapticFeedback](https://core.telegram.org/bots/webapps#hapticfeedback) API:

```rust,no_run
use telegram_webapp_sdk::api::haptic::{
    impact_occurred, notification_occurred, selection_changed,
    HapticImpactStyle, HapticNotificationType,
};

impact_occurred(HapticImpactStyle::Light)?;
notification_occurred(HapticNotificationType::Success)?;
selection_changed()?;
# Ok::<(), wasm_bindgen::JsValue>(())
```

## Init data validation

Validate the integrity of the `Telegram.WebApp.initData` payload on the server:

```rust
use telegram_webapp_sdk::utils::validate_init_data::{verify_hmac_sha256, verify_ed25519};

let bot_token = "123456:ABC";
let query = "user=alice&auth_date=1&hash=48f4c0e9d3dd46a5734bf2c5d4df9f4ec52a3cd612f6482a7d2c68e84e702ee2";
verify_hmac_sha256(query, bot_token)?;

// For Ed25519-signed data
# use ed25519_dalek::{Signer, SigningKey};
# let sk = SigningKey::from_bytes(&[1u8;32]);
# let pk = sk.verifying_key();
# let sig = sk.sign(b"a=1\nb=2");
# let init_data = format!("a=1&b=2&signature={}", base64::encode(sig.to_bytes()));
verify_ed25519(&init_data, pk.as_bytes())?;

# Ok::<(), Box<dyn std::error::Error>>(())
```

## API coverage

See [WEBAPP_API.md](./WEBAPP_API.md) for a checklist of supported Telegram WebApp JavaScript API methods and features.

## Changelog

See [CHANGELOG.md](./CHANGELOG.md) for release notes.

## License

`telegram-webapp-sdk` is licensed under either of

- Apache License, Version 2.0, ([LICENSE-APACHE](LICENSE-APACHE) or <http://www.apache.org/licenses/LICENSE-2.0>)
- MIT license ([LICENSE-MIT](LICENSE-MIT) or <http://opensource.org/licenses/MIT>)

at your option.<|MERGE_RESOLUTION|>--- conflicted
+++ resolved
@@ -82,7 +82,6 @@
 
 These calls require the user's explicit permission before any information is shared.
 
-<<<<<<< HEAD
 ## Sharing
 
 Share links, prepared messages, or stories and join voice chats:
@@ -100,7 +99,6 @@
 let params = Object::new();
 app.share_to_story("https://example.com/image.png", Some(&params.into()))?;
 # Ok::<(), wasm_bindgen::JsValue>(())
-=======
 ## Settings button
 
 Control the Telegram client's settings button and handle user clicks:
@@ -146,7 +144,6 @@
 app.check_home_screen_status(|status| {
     let _ = status;
 }).unwrap();
->>>>>>> 40347d63
 ```
 
 ## Event callbacks
