--- conflicted
+++ resolved
@@ -31,7 +31,6 @@
 /// ```no_run
 /// use telegram_webapp_sdk::api::biometric::request_access;
 ///
-<<<<<<< HEAD
 /// let _ = request_access("auth-key", None, None);
 /// ```
 pub fn request_access(
@@ -56,20 +55,6 @@
         }
         (None, None) => {
             func.call1(&biom, &key)?;
-=======
-/// let _ = request_access("auth_key", None);
-/// ```
-pub fn request_access(auth_key: &str, params: Option<&JsValue>) -> Result<(), JsValue> {
-    let biom = biometric_object()?;
-    let func = Reflect::get(&biom, &JsValue::from_str("requestAccess"))?
-        .dyn_into::<Function>()?;
-    match params {
-        Some(p) => {
-            func.call2(&biom, &JsValue::from_str(auth_key), p)?;
-        }
-        None => {
-            func.call1(&biom, &JsValue::from_str(auth_key))?;
->>>>>>> c379e877
         }
     }
     Ok(())
@@ -85,11 +70,7 @@
 /// ```no_run
 /// use telegram_webapp_sdk::api::biometric::authenticate;
 ///
-<<<<<<< HEAD
 /// let _ = authenticate("auth-key", None, None);
-=======
-/// let _ = authenticate("auth_key", None, None);
->>>>>>> c379e877
 /// ```
 pub fn authenticate(
     auth_key: &str,
@@ -97,7 +78,6 @@
     options: Option<&JsValue>,
 ) -> Result<(), JsValue> {
     let biom = biometric_object()?;
-<<<<<<< HEAD
     let func = Reflect::get(&biom, &JsValue::from_str("authenticate"))?.dyn_into::<Function>()?;
     let key = JsValue::from_str(auth_key);
     match (reason, options) {
@@ -114,31 +94,7 @@
         }
         (None, None) => {
             func.call1(&biom, &key)?;
-=======
-    let func = Reflect::get(&biom, &JsValue::from_str("authenticate"))?
-        .dyn_into::<Function>()?;
-    match (reason, options) {
-        (Some(r), Some(o)) => {
-            func.call3(
-                &biom,
-                &JsValue::from_str(auth_key),
-                &JsValue::from_str(r),
-                o,
-            )?;
-        }
-        (Some(r), None) => {
-            func.call2(
-                &biom,
-                &JsValue::from_str(auth_key),
-                &JsValue::from_str(r),
-            )?;
-        }
-        (None, Some(o)) => {
-            func.call2(&biom, &JsValue::from_str(auth_key), o)?;
-        }
-        (None, None) => {
-            func.call1(&biom, &JsValue::from_str(auth_key))?;
->>>>>>> c379e877
+
         }
     }
     Ok(())
@@ -236,7 +192,6 @@
     #[allow(dead_code, clippy::unused_unit)]
     fn request_access_ok() {
         let biom = setup_biometric();
-<<<<<<< HEAD
         let func = Function::new_with_args("key", "this.called = true; this.key = key;");
         let _ = Reflect::set(&biom, &"requestAccess".into(), &func);
         assert!(request_access("abc", None, None).is_ok());
@@ -244,11 +199,6 @@
             .unwrap()
             .as_bool()
             .unwrap());
-=======
-        let func = Function::new_with_args("key", "this.key = key;");
-        let _ = Reflect::set(&biom, &"requestAccess".into(), &func);
-        assert!(request_access("abc", None).is_ok());
->>>>>>> c379e877
         assert_eq!(
             Reflect::get(&biom, &"key".into())
                 .unwrap()
@@ -262,18 +212,13 @@
     #[allow(dead_code, clippy::unused_unit)]
     fn request_access_err() {
         let _ = setup_biometric();
-<<<<<<< HEAD
         assert!(request_access("abc", None, None).is_err());
-=======
-        assert!(request_access("abc", None).is_err());
->>>>>>> c379e877
     }
 
     #[wasm_bindgen_test]
     #[allow(dead_code, clippy::unused_unit)]
     fn authenticate_ok() {
         let biom = setup_biometric();
-<<<<<<< HEAD
         let func = Function::new_with_args("key", "this.called = true; this.key = key;");
         let _ = Reflect::set(&biom, &"authenticate".into(), &func);
         assert!(authenticate("abc", None, None).is_ok());
@@ -281,12 +226,6 @@
             .unwrap()
             .as_bool()
             .unwrap());
-=======
-        let func =
-            Function::new_with_args("key, reason", "this.key = key; this.reason = reason;");
-        let _ = Reflect::set(&biom, &"authenticate".into(), &func);
-        assert!(authenticate("abc", Some("why"), None).is_ok());
->>>>>>> c379e877
         assert_eq!(
             Reflect::get(&biom, &"key".into())
                 .unwrap()
@@ -294,8 +233,6 @@
                 .unwrap(),
             "abc"
         );
-<<<<<<< HEAD
-=======
         assert_eq!(
             Reflect::get(&biom, &"reason".into())
                 .unwrap()
@@ -303,7 +240,6 @@
                 .unwrap(),
             "why"
         );
->>>>>>> c379e877
     }
 
     #[wasm_bindgen_test]
