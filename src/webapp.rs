use js_sys::{Function, Object, Reflect};
use wasm_bindgen::{JsCast, JsValue, prelude::Closure};
use web_sys::window;

use crate::logger;

/// Handle returned when registering callbacks.
pub struct EventHandle<T: ?Sized> {
    target:   Object,
    method:   &'static str,
    event:    Option<String>,
    callback: Closure<T>
}

impl<T: ?Sized> EventHandle<T> {
    fn new(
        target: Object,
        method: &'static str,
        event: Option<String>,
        callback: Closure<T>
    ) -> Self {
        Self {
            target,
            method,
            event,
            callback
        }
    }

    pub(crate) fn unregister(self) -> Result<(), JsValue> {
        let f = Reflect::get(&self.target, &self.method.into())?;
        let func = f
            .dyn_ref::<Function>()
            .ok_or_else(|| JsValue::from_str(&format!("{} is not a function", self.method)))?;
        match self.event {
            Some(event) => func.call2(
                &self.target,
                &event.into(),
                self.callback.as_ref().unchecked_ref()
            )?,
            None => func.call1(&self.target, self.callback.as_ref().unchecked_ref())?
        };
        Ok(())
    }
}

/// Safe wrapper around `window.Telegram.WebApp`
#[derive(Clone)]
pub struct TelegramWebApp {
    inner: Object
}

impl TelegramWebApp {
    /// Get instance of `Telegram.WebApp` or `None` if not present
    pub fn instance() -> Option<Self> {
        let win = window()?;
        let tg = Reflect::get(&win, &"Telegram".into()).ok()?;
        let webapp = Reflect::get(&tg, &"WebApp".into()).ok()?;
        webapp.dyn_into::<Object>().ok().map(|inner| Self {
            inner
        })
    }

    /// Call `WebApp.sendData(data)`.
    ///
    /// # Errors
    /// Returns [`JsValue`] if the underlying JS call fails.
    pub fn send_data(&self, data: &str) -> Result<(), JsValue> {
        self.call1("sendData", &data.into())
    }

    /// Call `WebApp.expand()`.
    ///
    /// # Errors
    /// Returns [`JsValue`] if the underlying JS call fails.
    pub fn expand(&self) -> Result<(), JsValue> {
        self.call0("expand")
    }

    /// Call `WebApp.close()`.
    ///
    /// # Errors
    /// Returns [`JsValue`] if the underlying JS call fails.
    pub fn close(&self) -> Result<(), JsValue> {
        self.call0("close")
    }

    /// Call `WebApp.showAlert(message)`.
    ///
    /// # Errors
    /// Returns [`JsValue`] if the underlying JS call fails.
    pub fn show_alert(&self, msg: &str) -> Result<(), JsValue> {
        self.call1("showAlert", &msg.into())
    }

    /// Call `WebApp.showConfirm(message, callback)`.
    ///
    /// # Errors
    /// Returns [`JsValue`] if the underlying JS call fails.
    pub fn show_confirm<F>(&self, msg: &str, on_confirm: F) -> Result<(), JsValue>
    where
        F: 'static + Fn(bool)
    {
        let cb = Closure::<dyn FnMut(bool)>::new(on_confirm);
        let f = Reflect::get(&self.inner, &"showConfirm".into())?;
        let func = f
            .dyn_ref::<Function>()
            .ok_or_else(|| JsValue::from_str("showConfirm is not a function"))?;
        func.call2(&self.inner, &msg.into(), cb.as_ref().unchecked_ref())?;
        cb.forget(); // safe leak for JS lifetime
        Ok(())
    }

    /// Call `WebApp.openLink(url)`.
    ///
    /// # Examples
    /// ```no_run
    /// # use telegram_webapp_sdk::webapp::TelegramWebApp;
    /// # let app = TelegramWebApp::instance().unwrap();
    /// app.open_link("https://example.com").unwrap();
    /// ```
    pub fn open_link(&self, url: &str) -> Result<(), JsValue> {
        Reflect::get(&self.inner, &"openLink".into())?
            .dyn_into::<Function>()?
            .call1(&self.inner, &url.into())?;
        Ok(())
    }

    /// Call `WebApp.openTelegramLink(url)`.
    ///
    /// # Examples
    /// ```no_run
    /// # use telegram_webapp_sdk::webapp::TelegramWebApp;
    /// # let app = TelegramWebApp::instance().unwrap();
    /// app.open_telegram_link("https://t.me/telegram").unwrap();
    /// ```
    pub fn open_telegram_link(&self, url: &str) -> Result<(), JsValue> {
        Reflect::get(&self.inner, &"openTelegramLink".into())?
            .dyn_into::<Function>()?
            .call1(&self.inner, &url.into())?;
        Ok(())
    }

    /// Call `WebApp.openInvoice(url, callback)`.
    ///
    /// # Examples
    /// ```no_run
    /// # use telegram_webapp_sdk::webapp::TelegramWebApp;
    /// # let app = TelegramWebApp::instance().unwrap();
    /// app.open_invoice("https://invoice", |status| {
    ///     let _ = status;
    /// })
    /// .unwrap();
    /// ```
    pub fn open_invoice<F>(&self, url: &str, callback: F) -> Result<(), JsValue>
    where
        F: 'static + Fn(String)
    {
        let cb = Closure::<dyn FnMut(JsValue)>::new(move |status: JsValue| {
            callback(status.as_string().unwrap_or_default());
        });
        Reflect::get(&self.inner, &"openInvoice".into())?
            .dyn_into::<Function>()?
            .call2(&self.inner, &url.into(), cb.as_ref().unchecked_ref())?;
        cb.forget();
        Ok(())
    }

    /// Call `WebApp.switchInlineQuery(query, choose_chat_types)`.
    ///
    /// # Examples
    /// ```no_run
    /// # use telegram_webapp_sdk::webapp::TelegramWebApp;
    /// # let app = TelegramWebApp::instance().unwrap();
    /// app.switch_inline_query("query", None).unwrap();
    /// ```
    ///
    /// # Errors
    /// Returns [`JsValue`] if the underlying JS call fails.
    pub fn switch_inline_query(
        &self,
        query: &str,
        choose_chat_types: Option<&JsValue>
    ) -> Result<(), JsValue> {
        let f = Reflect::get(&self.inner, &"switchInlineQuery".into())?;
        let func = f
            .dyn_ref::<Function>()
            .ok_or_else(|| JsValue::from_str("switchInlineQuery is not a function"))?;
        match choose_chat_types {
            Some(types) => func.call2(&self.inner, &query.into(), types)?,
            None => func.call1(&self.inner, &query.into())?
        };
        Ok(())
    }

    /// Call `WebApp.shareURL(url, text)`.
    ///
    /// # Examples
    /// ```no_run
    /// # use telegram_webapp_sdk::webapp::TelegramWebApp;
    /// # let app = TelegramWebApp::instance().unwrap();
    /// app.share_url("https://example.com", Some("Check this"))
    ///     .unwrap();
    /// ```
    ///
    /// # Errors
    /// Returns [`JsValue`] if the underlying JS call fails.
    pub fn share_url(&self, url: &str, text: Option<&str>) -> Result<(), JsValue> {
        let f = Reflect::get(&self.inner, &"shareURL".into())?;
        let func = f
            .dyn_ref::<Function>()
            .ok_or_else(|| JsValue::from_str("shareURL is not a function"))?;
        match text {
            Some(t) => func.call2(&self.inner, &url.into(), &t.into())?,
            None => func.call1(&self.inner, &url.into())?
        };
        Ok(())
    }

    /// Call `WebApp.joinVoiceChat(chat_id, invite_hash)`.
    ///
    /// # Examples
    /// ```no_run
    /// # use telegram_webapp_sdk::webapp::TelegramWebApp;
    /// # let app = TelegramWebApp::instance().unwrap();
    /// app.join_voice_chat("chat", None).unwrap();
    /// ```
    ///
    /// # Errors
    /// Returns [`JsValue`] if the underlying JS call fails.
    pub fn join_voice_chat(
        &self,
        chat_id: &str,
        invite_hash: Option<&str>
    ) -> Result<(), JsValue> {
        let f = Reflect::get(&self.inner, &"joinVoiceChat".into())?;
        let func = f
            .dyn_ref::<Function>()
            .ok_or_else(|| JsValue::from_str("joinVoiceChat is not a function"))?;
        match invite_hash {
            Some(hash) => func.call2(&self.inner, &chat_id.into(), &hash.into())?,
            None => func.call1(&self.inner, &chat_id.into())?
        };
        Ok(())
    }

    /// Call `WebApp.requestWriteAccess(callback)`.
    ///
    /// # Examples
    /// ```no_run
    /// # use telegram_webapp_sdk::webapp::TelegramWebApp;
    /// # let app = TelegramWebApp::instance().unwrap();
    /// app.request_write_access(|granted| {
    ///     let _ = granted;
    /// })
    /// .unwrap();
    /// ```
    ///
    /// # Errors
    /// Returns [`JsValue`] if the underlying JS call fails.
    pub fn request_write_access<F>(&self, callback: F) -> Result<(), JsValue>
    where
        F: 'static + Fn(bool)
    {
        let cb = Closure::<dyn FnMut(JsValue)>::new(move |v: JsValue| {
            callback(v.as_bool().unwrap_or(false));
        });
        let f = Reflect::get(&self.inner, &"requestWriteAccess".into())?;
        let func = f
            .dyn_ref::<Function>()
            .ok_or_else(|| JsValue::from_str("requestWriteAccess is not a function"))?;
        func.call1(&self.inner, cb.as_ref().unchecked_ref())?;
        cb.forget();
        Ok(())
    }

    /// Call `WebApp.showPopup(params, callback)`.
    ///
    /// # Examples
    /// ```no_run
    /// # use js_sys::Object;
    /// # use telegram_webapp_sdk::webapp::TelegramWebApp;
    /// # let app = TelegramWebApp::instance().unwrap();
    /// let params = Object::new();
    /// app.show_popup(&params.into(), |id| {
    ///     let _ = id;
    /// })
    /// .unwrap();
    /// ```
    pub fn show_popup<F>(&self, params: &JsValue, callback: F) -> Result<(), JsValue>
    where
        F: 'static + Fn(String)
    {
        let cb = Closure::<dyn FnMut(JsValue)>::new(move |id: JsValue| {
            callback(id.as_string().unwrap_or_default());
        });
        Reflect::get(&self.inner, &"showPopup".into())?
            .dyn_into::<Function>()?
            .call2(&self.inner, params, cb.as_ref().unchecked_ref())?;
        cb.forget();
        Ok(())
    }

    /// Call `WebApp.showScanQrPopup(text, callback)`.
    ///
    /// # Examples
    /// ```no_run
    /// # use telegram_webapp_sdk::webapp::TelegramWebApp;
    /// # let app = TelegramWebApp::instance().unwrap();
    /// app.show_scan_qr_popup("Scan", |text| {
    ///     let _ = text;
    /// })
    /// .unwrap();
    /// ```
    pub fn show_scan_qr_popup<F>(&self, text: &str, callback: F) -> Result<(), JsValue>
    where
        F: 'static + Fn(String)
    {
        let cb = Closure::<dyn FnMut(JsValue)>::new(move |value: JsValue| {
            callback(value.as_string().unwrap_or_default());
        });
        Reflect::get(&self.inner, &"showScanQrPopup".into())?
            .dyn_into::<Function>()?
            .call2(&self.inner, &text.into(), cb.as_ref().unchecked_ref())?;
        cb.forget();
        Ok(())
    }

    /// Call `WebApp.closeScanQrPopup()`.
    ///
    /// # Examples
    /// ```no_run
    /// # use telegram_webapp_sdk::webapp::TelegramWebApp;
    /// # let app = TelegramWebApp::instance().unwrap();
    /// app.close_scan_qr_popup().unwrap();
    /// ```
    pub fn close_scan_qr_popup(&self) -> Result<(), JsValue> {
        Reflect::get(&self.inner, &"closeScanQrPopup".into())?
            .dyn_into::<Function>()?
            .call0(&self.inner)?;
        Ok(())
    }

    /// Call `WebApp.MainButton.show()`.
    ///
    /// # Errors
    /// Returns [`JsValue`] if the underlying JS call fails.
    pub fn show_main_button(&self) -> Result<(), JsValue> {
        let main_button = Reflect::get(&self.inner, &"MainButton".into())?;
        let f = Reflect::get(&main_button, &"show".into())?;
        let func = f
            .dyn_ref::<Function>()
            .ok_or_else(|| JsValue::from_str("show is not a function"))?;
        func.call0(&main_button)?;
        Ok(())
    }

    /// Call `WebApp.MainButton.hide()`.
    ///
    /// # Errors
    /// Returns `Err` if the underlying JavaScript call fails.
    ///
    /// # Examples
    /// ```no_run
    /// # use telegram_webapp_sdk::webapp::TelegramWebApp;
    /// # let app = TelegramWebApp::instance().unwrap();
    /// let _ = app.hide_main_button();
    /// ```
    pub fn hide_main_button(&self) -> Result<(), JsValue> {
        let main_button = Reflect::get(&self.inner, &"MainButton".into())
            .inspect_err(|_| logger::error("MainButton not available"))?;
        let hide = Reflect::get(&main_button, &"hide".into())
            .inspect_err(|_| logger::error("MainButton.hide not available"))?;
        let func = hide
            .dyn_into::<Function>()
            .inspect_err(|_| logger::error("MainButton.hide is not a function"))?;
        func.call0(&main_button)
            .inspect_err(|_| logger::error("MainButton.hide call failed"))?;
        Ok(())
    }
<<<<<<< HEAD

=======
>>>>>>> 0241e85d
    /// Call `WebApp.ready()`.
    ///
    /// # Errors
    /// Returns [`JsValue`] if the underlying JS call fails.
    pub fn ready(&self) -> Result<(), JsValue> {
        self.call0("ready")
    }

    /// Show back button.
    ///
    /// # Errors
    /// Returns [`JsValue`] if the underlying JS call fails.
    pub fn show_back_button(&self) -> Result<(), JsValue> {
        self.call_nested0("BackButton", "show")
    }

    /// Hide back button.
    ///
    /// # Errors
    /// Returns [`JsValue`] if the underlying JS call fails.
    pub fn hide_back_button(&self) -> Result<(), JsValue> {
        self.call_nested0("BackButton", "hide")
    }

    /// Set main button text.
    ///
    /// # Errors
    /// Returns [`JsValue`] if the underlying JS call fails.
    pub fn set_main_button_text(&self, text: &str) -> Result<(), JsValue> {
        let main_button = Reflect::get(&self.inner, &"MainButton".into())?;
        let f = Reflect::get(&main_button, &"setText".into())?;
        let func = f
            .dyn_ref::<Function>()
            .ok_or_else(|| JsValue::from_str("setText is not a function"))?;
        func.call1(&main_button, &text.into())?;
        Ok(())
    }

    /// Set main button color (`MainButton.setColor(color)`).
    ///
    /// # Errors
    /// Returns `Err` if the underlying JavaScript call fails.
    ///
    /// # Examples
    /// ```no_run
    /// # use telegram_webapp_sdk::webapp::TelegramWebApp;
    /// # let app = TelegramWebApp::instance().unwrap();
    /// let _ = app.set_main_button_color("#ff0000");
    /// ```
    pub fn set_main_button_color(&self, color: &str) -> Result<(), JsValue> {
        let main_button = Reflect::get(&self.inner, &"MainButton".into())
            .inspect_err(|_| logger::error("MainButton not available"))?;
        let set_color = Reflect::get(&main_button, &"setColor".into())
            .inspect_err(|_| logger::error("MainButton.setColor not available"))?;
        let func = set_color
            .dyn_into::<Function>()
            .inspect_err(|_| logger::error("MainButton.setColor is not a function"))?;
        func.call1(&main_button, &color.into())
            .inspect_err(|_| logger::error("MainButton.setColor call failed"))?;
        Ok(())
    }

    /// Set main button text color (`MainButton.setTextColor(color)`).
    ///
    /// # Errors
    /// Returns `Err` if the underlying JavaScript call fails.
    ///
    /// # Examples
    /// ```no_run
    /// # use telegram_webapp_sdk::webapp::TelegramWebApp;
    /// # let app = TelegramWebApp::instance().unwrap();
    /// let _ = app.set_main_button_text_color("#ffffff");
    /// ```
    pub fn set_main_button_text_color(&self, color: &str) -> Result<(), JsValue> {
        let main_button = Reflect::get(&self.inner, &"MainButton".into())
            .inspect_err(|_| logger::error("MainButton not available"))?;
        let set_color = Reflect::get(&main_button, &"setTextColor".into())
            .inspect_err(|_| logger::error("MainButton.setTextColor not available"))?;
        let func = set_color
            .dyn_into::<Function>()
            .inspect_err(|_| logger::error("MainButton.setTextColor is not a function"))?;
        func.call1(&main_button, &color.into())
            .inspect_err(|_| logger::error("MainButton.setTextColor call failed"))?;
        Ok(())
    }
<<<<<<< HEAD
=======

>>>>>>> 0241e85d
    /// Set callback for `MainButton.onClick()`.
    ///
    /// Returns an [`EventHandle`] that can be used to remove the callback.
    ///
    /// # Errors
    /// Returns [`JsValue`] if the underlying JS call fails.
    pub fn set_main_button_callback<F>(
        &self,
        callback: F
    ) -> Result<EventHandle<dyn FnMut()>, JsValue>
    where
        F: 'static + Fn()
    {
        let main_button_val = Reflect::get(&self.inner, &"MainButton".into())?;
        let main_button = main_button_val.dyn_into::<Object>()?;
        let cb = Closure::<dyn FnMut()>::new(callback);
        let f = Reflect::get(&main_button, &"onClick".into())?;
        let func = f
            .dyn_ref::<Function>()
            .ok_or_else(|| JsValue::from_str("onClick is not a function"))?;
        func.call1(&main_button, cb.as_ref().unchecked_ref())?;
        Ok(EventHandle::new(main_button, "offClick", None, cb))
    }

    /// Remove previously set main button callback.
    ///
    /// # Errors
    /// Returns [`JsValue`] if the underlying JS call fails.
    pub fn remove_main_button_callback(
        &self,
        handle: EventHandle<dyn FnMut()>
    ) -> Result<(), JsValue> {
        handle.unregister()
    }

    /// Register event handler (`web_app_event_name`, callback).
    ///
    /// Returns an [`EventHandle`] that can be passed to
    /// [`off_event`](Self::off_event).
    ///
    /// # Errors
    /// Returns [`JsValue`] if the underlying JS call fails.
    pub fn on_event<F>(
        &self,
        event: &str,
        callback: F
    ) -> Result<EventHandle<dyn FnMut(JsValue)>, JsValue>
    where
        F: 'static + Fn(JsValue)
    {
        let cb = Closure::<dyn FnMut(JsValue)>::new(callback);
        let f = Reflect::get(&self.inner, &"onEvent".into())?;
        let func = f
            .dyn_ref::<Function>()
            .ok_or_else(|| JsValue::from_str("onEvent is not a function"))?;
        func.call2(&self.inner, &event.into(), cb.as_ref().unchecked_ref())?;
        Ok(EventHandle::new(
            self.inner.clone(),
            "offEvent",
            Some(event.to_owned()),
            cb
        ))
    }

    /// Deregister a previously registered event handler.
    ///
    /// # Errors
    /// Returns [`JsValue`] if the underlying JS call fails.
    pub fn off_event<T: ?Sized>(&self, handle: EventHandle<T>) -> Result<(), JsValue> {
        handle.unregister()
    }

    /// Internal: call `this[field][method]()`
    fn call_nested0(&self, field: &str, method: &str) -> Result<(), JsValue> {
        let obj = Reflect::get(&self.inner, &field.into())?;
        let f = Reflect::get(&obj, &method.into())?;
        let func = f
            .dyn_ref::<Function>()
            .ok_or_else(|| JsValue::from_str("not a function"))?;
        func.call0(&obj)?;
        Ok(())
    }

    // === Internal generic method helpers ===

    fn call0(&self, method: &str) -> Result<(), JsValue> {
        let f = Reflect::get(&self.inner, &method.into())?;
        let func = f
            .dyn_ref::<Function>()
            .ok_or_else(|| JsValue::from_str("not a function"))?;
        func.call0(&self.inner)?;
        Ok(())
    }

    fn call1(&self, method: &str, arg: &JsValue) -> Result<(), JsValue> {
        let f = Reflect::get(&self.inner, &method.into())?;
        let func = f
            .dyn_ref::<Function>()
            .ok_or_else(|| JsValue::from_str("not a function"))?;
        func.call1(&self.inner, arg)?;
        Ok(())
    }

    /// Returns the current viewport height in pixels.
    ///
    /// # Examples
    /// ```no_run
    /// # use telegram_webapp_sdk::webapp::TelegramWebApp;
    /// # let app = TelegramWebApp::instance().unwrap();
    /// let _ = app.viewport_height();
    /// ```
    pub fn viewport_height(&self) -> Option<f64> {
        Reflect::get(&self.inner, &"viewportHeight".into())
            .ok()?
            .as_f64()
    }

    /// Returns the current viewport width in pixels.
    ///
    /// # Examples
    /// ```no_run
    /// # use telegram_webapp_sdk::webapp::TelegramWebApp;
    /// # let app = TelegramWebApp::instance().unwrap();
    /// let _ = app.viewport_width();
    /// ```
    pub fn viewport_width(&self) -> Option<f64> {
        Reflect::get(&self.inner, &"viewportWidth".into())
            .ok()?
            .as_f64()
    }

    /// Returns the stable viewport height in pixels.
    ///
    /// # Examples
    /// ```no_run
    /// # use telegram_webapp_sdk::webapp::TelegramWebApp;
    /// # let app = TelegramWebApp::instance().unwrap();
    /// let _ = app.viewport_stable_height();
    /// ```
    pub fn viewport_stable_height(&self) -> Option<f64> {
        Reflect::get(&self.inner, &"viewportStableHeight".into())
            .ok()?
            .as_f64()
    }

    pub fn is_expanded(&self) -> bool {
        Reflect::get(&self.inner, &"isExpanded".into())
            .ok()
            .and_then(|v| v.as_bool())
            .unwrap_or(false)
    }

    /// Call `WebApp.expand()` to expand the viewport.
    ///
    /// # Errors
    /// Returns [`JsValue`] if the underlying JS call fails.
    pub fn expand_viewport(&self) -> Result<(), JsValue> {
        self.call0("expand")
    }

    /// Register a callback for viewport changes.
    ///
    /// Returns an [`EventHandle`] that can be passed to
    /// [`off_event`](Self::off_event).
    ///
    /// # Errors
    /// Returns [`JsValue`] if the underlying JS call fails.
    pub fn on_viewport_changed<F>(&self, callback: F) -> Result<EventHandle<dyn FnMut()>, JsValue>
    where
        F: 'static + Fn()
    {
        let cb = Closure::<dyn FnMut()>::new(callback);
        let f = Reflect::get(&self.inner, &"onEvent".into())?;
        let func = f
            .dyn_ref::<Function>()
            .ok_or_else(|| JsValue::from_str("onEvent is not a function"))?;
        func.call2(
            &self.inner,
            &"viewportChanged".into(),
            cb.as_ref().unchecked_ref()
        )?;
        Ok(EventHandle::new(
            self.inner.clone(),
            "offEvent",
            Some("viewportChanged".to_string()),
            cb
        ))
    }

    /// Registers a callback for the native back button.
    ///
    /// Returns an [`EventHandle`] that can be passed to
    /// [`remove_back_button_callback`](Self::remove_back_button_callback).
    ///
    /// # Examples
    /// ```no_run
    /// # use telegram_webapp_sdk::webapp::TelegramWebApp;
    /// # let app = TelegramWebApp::instance().unwrap();
    /// let handle = app.set_back_button_callback(|| {}).expect("callback");
    /// app.remove_back_button_callback(handle).unwrap();
    /// ```
    ///
    /// # Errors
    /// Returns [`JsValue`] if the underlying JS call fails.
    pub fn set_back_button_callback<F>(
        &self,
        callback: F
    ) -> Result<EventHandle<dyn FnMut()>, JsValue>
    where
        F: 'static + Fn()
    {
        let back_button_val = Reflect::get(&self.inner, &"BackButton".into())?;
        let back_button = back_button_val.dyn_into::<Object>()?;
        let cb = Closure::<dyn FnMut()>::new(callback);
        let f = Reflect::get(&back_button, &"onClick".into())?;
        let func = f
            .dyn_ref::<Function>()
            .ok_or_else(|| JsValue::from_str("onClick is not a function"))?;
        func.call1(&back_button, cb.as_ref().unchecked_ref())?;
        Ok(EventHandle::new(back_button, "offClick", None, cb))
    }

    /// Remove previously set back button callback.
    ///
    /// # Errors
    /// Returns [`JsValue`] if the underlying JS call fails.
    pub fn remove_back_button_callback(
        &self,
        handle: EventHandle<dyn FnMut()>
    ) -> Result<(), JsValue> {
        handle.unregister()
    }
    /// Returns whether the native back button is visible.
    ///
    /// # Examples
    /// ```no_run
    /// # use telegram_webapp_sdk::webapp::TelegramWebApp;
    /// # let app = TelegramWebApp::instance().unwrap();
    /// let _ = app.is_back_button_visible();
    /// ```
    pub fn is_back_button_visible(&self) -> bool {
        Reflect::get(&self.inner, &"BackButton".into())
            .ok()
            .and_then(|bb| Reflect::get(&bb, &"isVisible".into()).ok())
            .and_then(|v| v.as_bool())
            .unwrap_or(false)
    }
}

#[cfg(test)]
mod tests {
    use std::{
        cell::{Cell, RefCell},
        rc::Rc
    };

    use js_sys::{Function, Object, Reflect};
    use wasm_bindgen::{JsCast, JsValue, prelude::Closure};
    use wasm_bindgen_test::{wasm_bindgen_test, wasm_bindgen_test_configure};
    use web_sys::window;

    use super::*;

    wasm_bindgen_test_configure!(run_in_browser);

    #[allow(dead_code)]
    fn setup_webapp() -> Object {
        let win = window().unwrap();
        let telegram = Object::new();
        let webapp = Object::new();
        let _ = Reflect::set(&win, &"Telegram".into(), &telegram);
        let _ = Reflect::set(&telegram, &"WebApp".into(), &webapp);
        webapp
    }

    #[wasm_bindgen_test]
    #[allow(dead_code, clippy::unused_unit)]
    fn hide_main_button_calls_js() {
        let webapp = setup_webapp();
        let main_button = Object::new();
        let called = Rc::new(Cell::new(false));
        let called_clone = Rc::clone(&called);

        let hide_cb = Closure::<dyn FnMut()>::new(move || {
            called_clone.set(true);
        });
        let _ = Reflect::set(
            &main_button,
            &"hide".into(),
            hide_cb.as_ref().unchecked_ref()
        );
        hide_cb.forget();

        let _ = Reflect::set(&webapp, &"MainButton".into(), &main_button);

        let app = TelegramWebApp::instance().unwrap();
        app.hide_main_button().unwrap();
        assert!(called.get());
    }

    #[wasm_bindgen_test]
    #[allow(dead_code, clippy::unused_unit)]
    fn set_main_button_color_calls_js() {
        let webapp = setup_webapp();
        let main_button = Object::new();
        let received = Rc::new(RefCell::new(None));
        let rc_clone = Rc::clone(&received);

        let set_color_cb = Closure::<dyn FnMut(JsValue)>::new(move |v: JsValue| {
            *rc_clone.borrow_mut() = v.as_string();
        });
        let _ = Reflect::set(
            &main_button,
            &"setColor".into(),
            set_color_cb.as_ref().unchecked_ref()
        );
        set_color_cb.forget();

        let _ = Reflect::set(&webapp, &"MainButton".into(), &main_button);

        let app = TelegramWebApp::instance().unwrap();
        app.set_main_button_color("#00ff00").unwrap();
        assert_eq!(received.borrow().as_deref(), Some("#00ff00"));
    }

    #[wasm_bindgen_test]
    #[allow(dead_code, clippy::unused_unit)]
    fn set_main_button_text_color_calls_js() {
        let webapp = setup_webapp();
        let main_button = Object::new();
        let received = Rc::new(RefCell::new(None));
        let rc_clone = Rc::clone(&received);

        let set_color_cb = Closure::<dyn FnMut(JsValue)>::new(move |v: JsValue| {
            *rc_clone.borrow_mut() = v.as_string();
        });
        let _ = Reflect::set(
            &main_button,
            &"setTextColor".into(),
            set_color_cb.as_ref().unchecked_ref()
        );
        set_color_cb.forget();

        let _ = Reflect::set(&webapp, &"MainButton".into(), &main_button);

        let app = TelegramWebApp::instance().unwrap();
        app.set_main_button_text_color("#112233").unwrap();
        assert_eq!(received.borrow().as_deref(), Some("#112233"));
    }

    #[wasm_bindgen_test]
    #[allow(dead_code, clippy::unused_unit)]
    fn viewport_dimensions() {
        let webapp = setup_webapp();
        let _ = Reflect::set(&webapp, &"viewportWidth".into(), &JsValue::from_f64(320.0));
        let _ = Reflect::set(
            &webapp,
            &"viewportStableHeight".into(),
            &JsValue::from_f64(480.0)
        );
        let app = TelegramWebApp::instance().unwrap();
        assert_eq!(app.viewport_width(), Some(320.0));
        assert_eq!(app.viewport_stable_height(), Some(480.0));
    }

    #[wasm_bindgen_test]
    #[allow(dead_code, clippy::unused_unit)]
    fn back_button_visibility_and_callback() {
        let webapp = setup_webapp();
        let back_button = Object::new();
        let _ = Reflect::set(&webapp, &"BackButton".into(), &back_button);
        let _ = Reflect::set(&back_button, &"isVisible".into(), &JsValue::TRUE);

        let on_click = Function::new_with_args("cb", "this.cb = cb;");
        let off_click = Function::new_with_args("", "delete this.cb;");
        let _ = Reflect::set(&back_button, &"onClick".into(), &on_click);
        let _ = Reflect::set(&back_button, &"offClick".into(), &off_click);

        let called = Rc::new(Cell::new(false));
        let called_clone = Rc::clone(&called);

        let app = TelegramWebApp::instance().unwrap();
        assert!(app.is_back_button_visible());
        let handle = app
            .set_back_button_callback(move || {
                called_clone.set(true);
            })
            .unwrap();

        let stored = Reflect::has(&back_button, &"cb".into()).unwrap();
        assert!(stored);

        let cb_fn = Reflect::get(&back_button, &"cb".into())
            .unwrap()
            .dyn_into::<Function>()
            .unwrap();
        let _ = cb_fn.call0(&JsValue::NULL);
        assert!(called.get());

        app.remove_back_button_callback(handle).unwrap();
        let stored_after = Reflect::has(&back_button, &"cb".into()).unwrap();
        assert!(!stored_after);
    }

    #[wasm_bindgen_test]
    #[allow(dead_code, clippy::unused_unit)]
    fn main_button_callback_register_and_remove() {
        let webapp = setup_webapp();
        let main_button = Object::new();
        let _ = Reflect::set(&webapp, &"MainButton".into(), &main_button);

        let on_click = Function::new_with_args("cb", "this.cb = cb;");
        let off_click = Function::new_with_args("", "delete this.cb;");
        let _ = Reflect::set(&main_button, &"onClick".into(), &on_click);
        let _ = Reflect::set(&main_button, &"offClick".into(), &off_click);

        let called = Rc::new(Cell::new(false));
        let called_clone = Rc::clone(&called);

        let app = TelegramWebApp::instance().unwrap();
        let handle = app
            .set_main_button_callback(move || {
                called_clone.set(true);
            })
            .unwrap();

        let stored = Reflect::has(&main_button, &"cb".into()).unwrap();
        assert!(stored);

        let cb_fn = Reflect::get(&main_button, &"cb".into())
            .unwrap()
            .dyn_into::<Function>()
            .unwrap();
        let _ = cb_fn.call0(&JsValue::NULL);
        assert!(called.get());

        app.remove_main_button_callback(handle).unwrap();
        let stored_after = Reflect::has(&main_button, &"cb".into()).unwrap();
        assert!(!stored_after);
    }

    #[wasm_bindgen_test]
    #[allow(dead_code, clippy::unused_unit)]
    fn on_event_register_and_remove() {
        let webapp = setup_webapp();
        let on_event = Function::new_with_args("name, cb", "this[name] = cb;");
        let off_event = Function::new_with_args("name", "delete this[name];");
        let _ = Reflect::set(&webapp, &"onEvent".into(), &on_event);
        let _ = Reflect::set(&webapp, &"offEvent".into(), &off_event);

        let app = TelegramWebApp::instance().unwrap();
        let handle = app.on_event("test", |_: JsValue| {}).unwrap();
        assert!(Reflect::has(&webapp, &"test".into()).unwrap());
        app.off_event(handle).unwrap();
        assert!(!Reflect::has(&webapp, &"test".into()).unwrap());
    }

    #[wasm_bindgen_test]
    #[allow(dead_code, clippy::unused_unit)]
    fn viewport_changed_register_and_remove() {
        let webapp = setup_webapp();
        let on_event = Function::new_with_args("name, cb", "this[name] = cb;");
        let off_event = Function::new_with_args("name", "delete this[name];");
        let _ = Reflect::set(&webapp, &"onEvent".into(), &on_event);
        let _ = Reflect::set(&webapp, &"offEvent".into(), &off_event);

        let app = TelegramWebApp::instance().unwrap();
        let handle = app.on_viewport_changed(|| {}).unwrap();
        assert!(Reflect::has(&webapp, &"viewportChanged".into()).unwrap());
        app.off_event(handle).unwrap();
        assert!(!Reflect::has(&webapp, &"viewportChanged".into()).unwrap());
    }

    #[wasm_bindgen_test]
    #[allow(dead_code, clippy::unused_unit)]
    fn open_link_and_telegram_link() {
        let webapp = setup_webapp();
        let open_link = Function::new_with_args("url", "this.open_link = url;");
        let open_tg_link = Function::new_with_args("url", "this.open_tg_link = url;");
        let _ = Reflect::set(&webapp, &"openLink".into(), &open_link);
        let _ = Reflect::set(&webapp, &"openTelegramLink".into(), &open_tg_link);

        let app = TelegramWebApp::instance().unwrap();
        let url = "https://example.com";
        app.open_link(url).unwrap();
        app.open_telegram_link(url).unwrap();

        assert_eq!(
            Reflect::get(&webapp, &"open_link".into())
                .unwrap()
                .as_string()
                .as_deref(),
            Some(url)
        );
        assert_eq!(
            Reflect::get(&webapp, &"open_tg_link".into())
                .unwrap()
                .as_string()
                .as_deref(),
            Some(url)
        );
    }

    #[wasm_bindgen_test]
    #[allow(dead_code, clippy::unused_unit)]
    fn open_invoice_invokes_callback() {
        let webapp = setup_webapp();
        let open_invoice = Function::new_with_args("url, cb", "cb('paid');");
        let _ = Reflect::set(&webapp, &"openInvoice".into(), &open_invoice);

        let app = TelegramWebApp::instance().unwrap();
        let status = Rc::new(RefCell::new(String::new()));
        let status_clone = Rc::clone(&status);

        app.open_invoice("https://invoice", move |s| {
            *status_clone.borrow_mut() = s;
        })
        .unwrap();

        assert_eq!(status.borrow().as_str(), "paid");
    }

    #[wasm_bindgen_test]
    #[allow(dead_code, clippy::unused_unit)]
    fn switch_inline_query_calls_js() {
        let webapp = setup_webapp();
        let switch_inline =
            Function::new_with_args("query, types", "this.query = query; this.types = types;");
        let _ = Reflect::set(&webapp, &"switchInlineQuery".into(), &switch_inline);

        let app = TelegramWebApp::instance().unwrap();
        let types = JsValue::from_str("users");
        app.switch_inline_query("search", Some(&types)).unwrap();

        assert_eq!(
            Reflect::get(&webapp, &"query".into())
                .unwrap()
                .as_string()
                .as_deref(),
            Some("search"),
        );
        assert_eq!(
            Reflect::get(&webapp, &"types".into())
                .unwrap()
                .as_string()
                .as_deref(),
            Some("users"),
        );
    }

    #[wasm_bindgen_test]
    #[allow(dead_code, clippy::unused_unit)]
    fn share_url_calls_js() {
        let webapp = setup_webapp();
        let share = Function::new_with_args(
            "url, text",
            "this.shared_url = url; this.shared_text = text;"
        );
        let _ = Reflect::set(&webapp, &"shareURL".into(), &share);

        let app = TelegramWebApp::instance().unwrap();
        let url = "https://example.com";
        let text = "check";
        app.share_url(url, Some(text)).unwrap();

        assert_eq!(
            Reflect::get(&webapp, &"shared_url".into())
                .unwrap()
                .as_string()
                .as_deref(),
            Some(url),
        );
        assert_eq!(
            Reflect::get(&webapp, &"shared_text".into())
                .unwrap()
                .as_string()
                .as_deref(),
            Some(text),
        );
    }

    #[wasm_bindgen_test]
    #[allow(dead_code, clippy::unused_unit)]
    fn join_voice_chat_calls_js() {
        let webapp = setup_webapp();
        let join = Function::new_with_args(
            "id, hash",
            "this.voice_chat_id = id; this.voice_chat_hash = hash;"
        );
        let _ = Reflect::set(&webapp, &"joinVoiceChat".into(), &join);

        let app = TelegramWebApp::instance().unwrap();
        app.join_voice_chat("123", Some("hash")).unwrap();

        assert_eq!(
            Reflect::get(&webapp, &"voice_chat_id".into())
                .unwrap()
                .as_string()
                .as_deref(),
            Some("123"),
        );
        assert_eq!(
            Reflect::get(&webapp, &"voice_chat_hash".into())
                .unwrap()
                .as_string()
                .as_deref(),
            Some("hash"),
        );
    }

    #[wasm_bindgen_test]
    #[allow(dead_code, clippy::unused_unit)]
    fn request_write_access_invokes_callback() {
        let webapp = setup_webapp();
        let request = Function::new_with_args("cb", "cb(true);");
        let _ = Reflect::set(&webapp, &"requestWriteAccess".into(), &request);

        let app = TelegramWebApp::instance().unwrap();
        let granted = Rc::new(Cell::new(false));
        let granted_clone = Rc::clone(&granted);

        app.request_write_access(move |g| {
            granted_clone.set(g);
        })
        .unwrap();

        assert!(granted.get());
    }

    #[wasm_bindgen_test]
    #[allow(dead_code, clippy::unused_unit)]
    fn show_popup_invokes_callback() {
        let webapp = setup_webapp();
        let show_popup = Function::new_with_args("params, cb", "cb('ok');");
        let _ = Reflect::set(&webapp, &"showPopup".into(), &show_popup);

        let app = TelegramWebApp::instance().unwrap();
        let button = Rc::new(RefCell::new(String::new()));
        let button_clone = Rc::clone(&button);

        app.show_popup(&JsValue::NULL, move |id| {
            *button_clone.borrow_mut() = id;
        })
        .unwrap();

        assert_eq!(button.borrow().as_str(), "ok");
    }

    #[wasm_bindgen_test]
    #[allow(dead_code, clippy::unused_unit)]
    fn scan_qr_popup_invokes_callback_and_close() {
        let webapp = setup_webapp();
        let show_scan = Function::new_with_args("text, cb", "cb('code');");
        let close_scan = Function::new_with_args("", "this.closed = true;");
        let _ = Reflect::set(&webapp, &"showScanQrPopup".into(), &show_scan);
        let _ = Reflect::set(&webapp, &"closeScanQrPopup".into(), &close_scan);

        let app = TelegramWebApp::instance().unwrap();
        let text = Rc::new(RefCell::new(String::new()));
        let text_clone = Rc::clone(&text);

        app.show_scan_qr_popup("scan", move |value| {
            *text_clone.borrow_mut() = value;
        })
        .unwrap();
        assert_eq!(text.borrow().as_str(), "code");

        app.close_scan_qr_popup().unwrap();
        let closed = Reflect::get(&webapp, &"closed".into())
            .unwrap()
            .as_bool()
            .unwrap_or(false);
        assert!(closed);
    }
}<|MERGE_RESOLUTION|>--- conflicted
+++ resolved
@@ -378,10 +378,7 @@
             .inspect_err(|_| logger::error("MainButton.hide call failed"))?;
         Ok(())
     }
-<<<<<<< HEAD
-
-=======
->>>>>>> 0241e85d
+
     /// Call `WebApp.ready()`.
     ///
     /// # Errors
@@ -467,10 +464,7 @@
             .inspect_err(|_| logger::error("MainButton.setTextColor call failed"))?;
         Ok(())
     }
-<<<<<<< HEAD
-=======
-
->>>>>>> 0241e85d
+
     /// Set callback for `MainButton.onClick()`.
     ///
     /// Returns an [`EventHandle`] that can be used to remove the callback.
