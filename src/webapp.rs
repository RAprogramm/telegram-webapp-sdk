--- conflicted
+++ resolved
@@ -2208,13 +2208,6 @@
 
     #[wasm_bindgen_test]
     #[allow(dead_code, clippy::unused_unit)]
-<<<<<<< HEAD
-    fn request_write_access_returns_error_when_missing() {
-        let _webapp = setup_webapp();
-        let app = TelegramWebApp::instance().unwrap();
-        let res = app.request_write_access(|_| {});
-        assert!(res.is_err());
-=======
     fn download_file_invokes_callback() {
         let webapp = setup_webapp();
         let received_url = Rc::new(RefCell::new(String::new()));
@@ -2262,7 +2255,6 @@
         );
         assert_eq!(received_name.borrow().as_str(), "data.bin");
         assert_eq!(result.borrow().as_str(), "id");
->>>>>>> 815e5ad4
     }
 
     #[wasm_bindgen_test]
