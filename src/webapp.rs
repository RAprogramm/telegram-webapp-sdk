use js_sys::{Function, Object, Reflect};
use wasm_bindgen::{JsCast, JsValue, prelude::Closure};
use web_sys::window;

use crate::logger;

/// Safe wrapper around `window.Telegram.WebApp`
#[derive(Clone)]
pub struct TelegramWebApp {
    inner: Object
}

impl TelegramWebApp {
    /// Get instance of `Telegram.WebApp` or `None` if not present
    pub fn instance() -> Option<Self> {
        let win = window()?;
        let tg = Reflect::get(&win, &"Telegram".into()).ok()?;
        let webapp = Reflect::get(&tg, &"WebApp".into()).ok()?;
        webapp.dyn_into::<Object>().ok().map(|inner| Self {
            inner
        })
    }

    /// Call `WebApp.sendData(data)`.
    ///
    /// # Errors
    /// Returns [`JsValue`] if the underlying JS call fails.
    pub fn send_data(&self, data: &str) -> Result<(), JsValue> {
        self.call1("sendData", &data.into())
    }

    /// Call `WebApp.expand()`.
    ///
    /// # Errors
    /// Returns [`JsValue`] if the underlying JS call fails.
    pub fn expand(&self) -> Result<(), JsValue> {
        self.call0("expand")
    }

    /// Call `WebApp.close()`.
    ///
    /// # Errors
    /// Returns [`JsValue`] if the underlying JS call fails.
    pub fn close(&self) -> Result<(), JsValue> {
        self.call0("close")
    }

    /// Call `WebApp.showAlert(message)`.
    ///
    /// # Errors
    /// Returns [`JsValue`] if the underlying JS call fails.
    pub fn show_alert(&self, msg: &str) -> Result<(), JsValue> {
        self.call1("showAlert", &msg.into())
    }

    /// Call `WebApp.showConfirm(message, callback)`.
    ///
    /// # Errors
    /// Returns [`JsValue`] if the underlying JS call fails.
    pub fn show_confirm<F>(&self, msg: &str, on_confirm: F) -> Result<(), JsValue>
    where
        F: 'static + Fn(bool)
    {
        let cb = Closure::<dyn FnMut(bool)>::new(on_confirm);
        let f = Reflect::get(&self.inner, &"showConfirm".into())?;
        let func = f
            .dyn_ref::<Function>()
            .ok_or_else(|| JsValue::from_str("showConfirm is not a function"))?;
        func.call2(&self.inner, &msg.into(), cb.as_ref().unchecked_ref())?;
        cb.forget(); // safe leak for JS lifetime
        Ok(())
    }

    /// Call `WebApp.openLink(url)`.
    ///
    /// # Examples
    /// ```no_run
    /// # use telegram_webapp_sdk::webapp::TelegramWebApp;
    /// # let app = TelegramWebApp::instance().unwrap();
    /// app.open_link("https://example.com").unwrap();
    /// ```
    pub fn open_link(&self, url: &str) -> Result<(), JsValue> {
        Reflect::get(&self.inner, &"openLink".into())?
            .dyn_into::<Function>()?
            .call1(&self.inner, &url.into())?;
        Ok(())
    }

    /// Call `WebApp.openTelegramLink(url)`.
    ///
    /// # Examples
    /// ```no_run
    /// # use telegram_webapp_sdk::webapp::TelegramWebApp;
    /// # let app = TelegramWebApp::instance().unwrap();
    /// app.open_telegram_link("https://t.me/telegram").unwrap();
    /// ```
    pub fn open_telegram_link(&self, url: &str) -> Result<(), JsValue> {
        Reflect::get(&self.inner, &"openTelegramLink".into())?
            .dyn_into::<Function>()?
            .call1(&self.inner, &url.into())?;
        Ok(())
    }

    /// Call `WebApp.openInvoice(url, callback)`.
    ///
    /// # Examples
    /// ```no_run
    /// # use telegram_webapp_sdk::webapp::TelegramWebApp;
    /// # let app = TelegramWebApp::instance().unwrap();
    /// app.open_invoice("https://invoice", |status| {
    ///     let _ = status;
    /// })
    /// .unwrap();
    /// ```
    pub fn open_invoice<F>(&self, url: &str, callback: F) -> Result<(), JsValue>
    where
        F: 'static + Fn(String)
    {
        let cb = Closure::<dyn FnMut(JsValue)>::new(move |status: JsValue| {
            callback(status.as_string().unwrap_or_default());
        });
        Reflect::get(&self.inner, &"openInvoice".into())?
            .dyn_into::<Function>()?
            .call2(&self.inner, &url.into(), cb.as_ref().unchecked_ref())?;
        cb.forget();
        Ok(())
    }

    /// Call `WebApp.showPopup(params, callback)`.
    ///
    /// # Examples
    /// ```no_run
    /// # use js_sys::Object;
    /// # use telegram_webapp_sdk::webapp::TelegramWebApp;
    /// # let app = TelegramWebApp::instance().unwrap();
    /// let params = Object::new();
    /// app.show_popup(&params.into(), |id| {
    ///     let _ = id;
    /// })
    /// .unwrap();
    /// ```
    pub fn show_popup<F>(&self, params: &JsValue, callback: F) -> Result<(), JsValue>
    where
        F: 'static + Fn(String)
    {
        let cb = Closure::<dyn FnMut(JsValue)>::new(move |id: JsValue| {
            callback(id.as_string().unwrap_or_default());
        });
        Reflect::get(&self.inner, &"showPopup".into())?
            .dyn_into::<Function>()?
            .call2(&self.inner, params, cb.as_ref().unchecked_ref())?;
        cb.forget();
        Ok(())
    }

    /// Call `WebApp.showScanQrPopup(text, callback)`.
    ///
    /// # Examples
    /// ```no_run
    /// # use telegram_webapp_sdk::webapp::TelegramWebApp;
    /// # let app = TelegramWebApp::instance().unwrap();
    /// app.show_scan_qr_popup("Scan", |text| {
    ///     let _ = text;
    /// })
    /// .unwrap();
    /// ```
    pub fn show_scan_qr_popup<F>(&self, text: &str, callback: F) -> Result<(), JsValue>
    where
        F: 'static + Fn(String)
    {
        let cb = Closure::<dyn FnMut(JsValue)>::new(move |value: JsValue| {
            callback(value.as_string().unwrap_or_default());
        });
        Reflect::get(&self.inner, &"showScanQrPopup".into())?
            .dyn_into::<Function>()?
            .call2(&self.inner, &text.into(), cb.as_ref().unchecked_ref())?;
        cb.forget();
        Ok(())
    }

    /// Call `WebApp.closeScanQrPopup()`.
    ///
    /// # Examples
    /// ```no_run
    /// # use telegram_webapp_sdk::webapp::TelegramWebApp;
    /// # let app = TelegramWebApp::instance().unwrap();
    /// app.close_scan_qr_popup().unwrap();
    /// ```
    pub fn close_scan_qr_popup(&self) -> Result<(), JsValue> {
        Reflect::get(&self.inner, &"closeScanQrPopup".into())?
            .dyn_into::<Function>()?
            .call0(&self.inner)?;
        Ok(())
    }

    /// Call `WebApp.MainButton.show()`
    pub fn show_main_button(&self) {
        if let Ok(main_button) = Reflect::get(&self.inner, &"MainButton".into()) {
            let _ = Reflect::get(&main_button, &"show".into())
                .ok()
                .and_then(|f| f.dyn_ref::<Function>().cloned())
                .and_then(|f| f.call0(&main_button).ok());
        }
    /// Call `WebApp.MainButton.show()`.
    ///
    /// # Errors
    /// Returns [`JsValue`] if the underlying JS call fails.
    pub fn show_main_button(&self) -> Result<(), JsValue> {
        let main_button = Reflect::get(&self.inner, &"MainButton".into())?;
        let f = Reflect::get(&main_button, &"show".into())?;
        let func = f
            .dyn_ref::<Function>()
            .ok_or_else(|| JsValue::from_str("show is not a function"))?;
        func.call0(&main_button)?;
        Ok(())
    }

<<<<<<< HEAD
    /// Call `WebApp.MainButton.hide()`.
    ///
    /// # Errors
    /// Returns `Err` if the underlying JavaScript call fails.
    ///
    /// # Examples
    /// ```no_run
    /// # use telegram_webapp_sdk::webapp::TelegramWebApp;
    /// # let app = TelegramWebApp::instance().unwrap();
    /// let _ = app.hide_main_button();
    /// ```
    pub fn hide_main_button(&self) -> Result<(), JsValue> {
        let main_button = Reflect::get(&self.inner, &"MainButton".into())
            .inspect_err(|_| logger::error("MainButton not available"))?;
        let hide = Reflect::get(&main_button, &"hide".into())
            .inspect_err(|_| logger::error("MainButton.hide not available"))?;
        let func = hide
            .dyn_into::<Function>()
            .inspect_err(|_| logger::error("MainButton.hide is not a function"))?;
        func.call0(&main_button)
            .inspect_err(|_| logger::error("MainButton.hide call failed"))?;
        Ok(())
    }
    /// Call `WebApp.ready()`
    pub fn ready(&self) {
        let _ = self.call0("ready");
=======
    /// Call `WebApp.ready()`.
    ///
    /// # Errors
    /// Returns [`JsValue`] if the underlying JS call fails.
    pub fn ready(&self) -> Result<(), JsValue> {
        self.call0("ready")
>>>>>>> c24a6c46
    }

    /// Show back button.
    ///
    /// # Errors
    /// Returns [`JsValue`] if the underlying JS call fails.
    pub fn show_back_button(&self) -> Result<(), JsValue> {
        self.call_nested0("BackButton", "show")
    }

    /// Hide back button.
    ///
    /// # Errors
    /// Returns [`JsValue`] if the underlying JS call fails.
    pub fn hide_back_button(&self) -> Result<(), JsValue> {
        self.call_nested0("BackButton", "hide")
    }

    /// Set main button text.
    ///
    /// # Errors
    /// Returns [`JsValue`] if the underlying JS call fails.
    pub fn set_main_button_text(&self, text: &str) -> Result<(), JsValue> {
        let main_button = Reflect::get(&self.inner, &"MainButton".into())?;
        let f = Reflect::get(&main_button, &"setText".into())?;
        let func = f
            .dyn_ref::<Function>()
            .ok_or_else(|| JsValue::from_str("setText is not a function"))?;
        func.call1(&main_button, &text.into())?;
        Ok(())
    }

<<<<<<< HEAD
    /// Set main button color (`MainButton.setColor(color)`).
    ///
    /// # Errors
    /// Returns `Err` if the underlying JavaScript call fails.
    ///
    /// # Examples
    /// ```no_run
    /// # use telegram_webapp_sdk::webapp::TelegramWebApp;
    /// # let app = TelegramWebApp::instance().unwrap();
    /// let _ = app.set_main_button_color("#ff0000");
    /// ```
    pub fn set_main_button_color(&self, color: &str) -> Result<(), JsValue> {
        let main_button = Reflect::get(&self.inner, &"MainButton".into())
            .inspect_err(|_| logger::error("MainButton not available"))?;
        let set_color = Reflect::get(&main_button, &"setColor".into())
            .inspect_err(|_| logger::error("MainButton.setColor not available"))?;
        let func = set_color
            .dyn_into::<Function>()
            .inspect_err(|_| logger::error("MainButton.setColor is not a function"))?;
        func.call1(&main_button, &color.into())
            .inspect_err(|_| logger::error("MainButton.setColor call failed"))?;
        Ok(())
    }

    /// Set main button text color (`MainButton.setTextColor(color)`).
    ///
    /// # Errors
    /// Returns `Err` if the underlying JavaScript call fails.
    ///
    /// # Examples
    /// ```no_run
    /// # use telegram_webapp_sdk::webapp::TelegramWebApp;
    /// # let app = TelegramWebApp::instance().unwrap();
    /// let _ = app.set_main_button_text_color("#ffffff");
    /// ```
    pub fn set_main_button_text_color(&self, color: &str) -> Result<(), JsValue> {
        let main_button = Reflect::get(&self.inner, &"MainButton".into())
            .inspect_err(|_| logger::error("MainButton not available"))?;
        let set_color = Reflect::get(&main_button, &"setTextColor".into())
            .inspect_err(|_| logger::error("MainButton.setTextColor not available"))?;
        let func = set_color
            .dyn_into::<Function>()
            .inspect_err(|_| logger::error("MainButton.setTextColor is not a function"))?;
        func.call1(&main_button, &color.into())
            .inspect_err(|_| logger::error("MainButton.setTextColor call failed"))?;
        Ok(())
    }

    /// Set callback for MainButton.onClick()
    pub fn set_main_button_callback<F>(&self, callback: F)
=======
    /// Set callback for `MainButton.onClick()`.
    ///
    /// # Errors
    /// Returns [`JsValue`] if the underlying JS call fails.
    pub fn set_main_button_callback<F>(&self, callback: F) -> Result<(), JsValue>
>>>>>>> c24a6c46
    where
        F: 'static + Fn()
    {
        let main_button = Reflect::get(&self.inner, &"MainButton".into())?;
        let cb = Closure::<dyn FnMut()>::new(callback);
        let f = Reflect::get(&main_button, &"onClick".into())?;
        let func = f
            .dyn_ref::<Function>()
            .ok_or_else(|| JsValue::from_str("onClick is not a function"))?;
        func.call1(&main_button, cb.as_ref().unchecked_ref())?;
        cb.forget(); // Safe leak
        Ok(())
    }

    /// Register event handler (web_app_event_name, callback).
    ///
    /// # Errors
    /// Returns [`JsValue`] if the underlying JS call fails.
    pub fn on_event<F>(&self, event: &str, callback: F) -> Result<(), JsValue>
    where
        F: 'static + Fn(JsValue)
    {
        let cb = Closure::<dyn FnMut(JsValue)>::new(callback);
        let f = Reflect::get(&self.inner, &"onEvent".into())?;
        let func = f
            .dyn_ref::<Function>()
            .ok_or_else(|| JsValue::from_str("onEvent is not a function"))?;
        func.call2(&self.inner, &event.into(), cb.as_ref().unchecked_ref())?;
        cb.forget(); // Safe leak
        Ok(())
    }

    /// Deregister event handler.
    ///
    /// # Errors
    /// Returns [`JsValue`] if the underlying JS call fails.
    pub fn off_event<F>(&self, event: &str, callback: F) -> Result<(), JsValue>
    where
        F: 'static + Fn(JsValue)
    {
        let cb = Closure::<dyn FnMut(JsValue)>::new(callback);
        let f = Reflect::get(&self.inner, &"offEvent".into())?;
        let func = f
            .dyn_ref::<Function>()
            .ok_or_else(|| JsValue::from_str("offEvent is not a function"))?;
        func.call2(&self.inner, &event.into(), cb.as_ref().unchecked_ref())?;
        Ok(())
    }

    /// Internal: call `this[field][method]()`
    fn call_nested0(&self, field: &str, method: &str) -> Result<(), JsValue> {
        let obj = Reflect::get(&self.inner, &field.into())?;
        let f = Reflect::get(&obj, &method.into())?;
        let func = f
            .dyn_ref::<Function>()
            .ok_or_else(|| JsValue::from_str("not a function"))?;
        func.call0(&obj)?;
        Ok(())
    }

    // === Internal generic method helpers ===

    fn call0(&self, method: &str) -> Result<(), JsValue> {
        let f = Reflect::get(&self.inner, &method.into())?;
        let func = f
            .dyn_ref::<Function>()
            .ok_or_else(|| JsValue::from_str("not a function"))?;
        func.call0(&self.inner)?;
        Ok(())
    }

    fn call1(&self, method: &str, arg: &JsValue) -> Result<(), JsValue> {
        let f = Reflect::get(&self.inner, &method.into())?;
        let func = f
            .dyn_ref::<Function>()
            .ok_or_else(|| JsValue::from_str("not a function"))?;
        func.call1(&self.inner, arg)?;
        Ok(())
    }

    /// Returns the current viewport height in pixels.
    ///
    /// # Examples
    /// ```no_run
    /// # use telegram_webapp_sdk::webapp::TelegramWebApp;
    /// # let app = TelegramWebApp::instance().unwrap();
    /// let _ = app.viewport_height();
    /// ```
    pub fn viewport_height(&self) -> Option<f64> {
        Reflect::get(&self.inner, &"viewportHeight".into())
            .ok()?
            .as_f64()
    }

    /// Returns the current viewport width in pixels.
    ///
    /// # Examples
    /// ```no_run
    /// # use telegram_webapp_sdk::webapp::TelegramWebApp;
    /// # let app = TelegramWebApp::instance().unwrap();
    /// let _ = app.viewport_width();
    /// ```
    pub fn viewport_width(&self) -> Option<f64> {
        Reflect::get(&self.inner, &"viewportWidth".into())
            .ok()?
            .as_f64()
    }

    /// Returns the stable viewport height in pixels.
    ///
    /// # Examples
    /// ```no_run
    /// # use telegram_webapp_sdk::webapp::TelegramWebApp;
    /// # let app = TelegramWebApp::instance().unwrap();
    /// let _ = app.viewport_stable_height();
    /// ```
    pub fn viewport_stable_height(&self) -> Option<f64> {
        Reflect::get(&self.inner, &"viewportStableHeight".into())
            .ok()?
            .as_f64()
    }

    pub fn is_expanded(&self) -> bool {
        Reflect::get(&self.inner, &"isExpanded".into())
            .ok()
            .and_then(|v| v.as_bool())
            .unwrap_or(false)
    }

    /// Call `WebApp.expand()` to expand the viewport.
    ///
    /// # Errors
    /// Returns [`JsValue`] if the underlying JS call fails.
    pub fn expand_viewport(&self) -> Result<(), JsValue> {
        self.call0("expand")
    }

    /// Register a callback for viewport changes.
    ///
    /// # Errors
    /// Returns [`JsValue`] if the underlying JS call fails.
    pub fn on_viewport_changed<F>(&self, callback: F) -> Result<(), JsValue>
    where
        F: 'static + Fn()
    {
        let cb = Closure::<dyn FnMut()>::new(callback);
        let f = Reflect::get(&self.inner, &"onEvent".into())?;
        let func = f
            .dyn_ref::<Function>()
            .ok_or_else(|| JsValue::from_str("onEvent is not a function"))?;
        func.call2(
            &self.inner,
            &"viewportChanged".into(),
            cb.as_ref().unchecked_ref()
        )?;
        cb.forget();
        Ok(())
    }

    /// Registers a callback for the native back button.
    ///
    /// # Examples
    /// ```no_run
    /// # use telegram_webapp_sdk::webapp::TelegramWebApp;
    /// # let app = TelegramWebApp::instance().unwrap();
    /// app.set_back_button_callback(|| {}).expect("callback");
    /// ```
    ///
    /// # Errors
    /// Returns [`JsValue`] if the underlying JS call fails.
    pub fn set_back_button_callback<F>(&self, callback: F) -> Result<(), JsValue>
    where
        F: 'static + Fn()
    {
        let back_button = Reflect::get(&self.inner, &"BackButton".into())?;
        let cb = Closure::<dyn FnMut()>::new(callback);
        let f = Reflect::get(&back_button, &"onClick".into())?;
        let func = f
            .dyn_ref::<Function>()
            .ok_or_else(|| JsValue::from_str("onClick is not a function"))?;
        func.call1(&back_button, cb.as_ref().unchecked_ref())?;
        cb.forget();
        Ok(())
    }
    /// Returns whether the native back button is visible.
    ///
    /// # Examples
    /// ```no_run
    /// # use telegram_webapp_sdk::webapp::TelegramWebApp;
    /// # let app = TelegramWebApp::instance().unwrap();
    /// let _ = app.is_back_button_visible();
    /// ```
    pub fn is_back_button_visible(&self) -> bool {
        Reflect::get(&self.inner, &"BackButton".into())
            .ok()
            .and_then(|bb| Reflect::get(&bb, &"isVisible".into()).ok())
            .and_then(|v| v.as_bool())
            .unwrap_or(false)
    }
}

#[cfg(test)]
mod tests {
    use std::{
        cell::{Cell, RefCell},
        rc::Rc
    };

    use js_sys::{Function, Object, Reflect};
    use wasm_bindgen::{JsCast, JsValue, prelude::Closure};
    use wasm_bindgen_test::{wasm_bindgen_test, wasm_bindgen_test_configure};
    use web_sys::window;

    use super::*;

    wasm_bindgen_test_configure!(run_in_browser);

    #[allow(dead_code)]
    fn setup_webapp() -> Object {
        let win = window().unwrap();
        let telegram = Object::new();
        let webapp = Object::new();
        let _ = Reflect::set(&win, &"Telegram".into(), &telegram);
        let _ = Reflect::set(&telegram, &"WebApp".into(), &webapp);
        webapp
    }

    #[wasm_bindgen_test]
    #[allow(dead_code, clippy::unused_unit)]
    fn hide_main_button_calls_js() {
        let webapp = setup_webapp();
        let main_button = Object::new();
        let called = Rc::new(Cell::new(false));
        let called_clone = Rc::clone(&called);

        let hide_cb = Closure::<dyn FnMut()>::new(move || {
            called_clone.set(true);
        });
        let _ = Reflect::set(
            &main_button,
            &"hide".into(),
            hide_cb.as_ref().unchecked_ref()
        );
        hide_cb.forget();

        let _ = Reflect::set(&webapp, &"MainButton".into(), &main_button);

        let app = TelegramWebApp::instance().unwrap();
        app.hide_main_button().unwrap();
        assert!(called.get());
    }

    #[wasm_bindgen_test]
    #[allow(dead_code, clippy::unused_unit)]
    fn set_main_button_color_calls_js() {
        let webapp = setup_webapp();
        let main_button = Object::new();
        let received = Rc::new(RefCell::new(None));
        let rc_clone = Rc::clone(&received);

        let set_color_cb = Closure::<dyn FnMut(JsValue)>::new(move |v: JsValue| {
            *rc_clone.borrow_mut() = v.as_string();
        });
        let _ = Reflect::set(
            &main_button,
            &"setColor".into(),
            set_color_cb.as_ref().unchecked_ref()
        );
        set_color_cb.forget();

        let _ = Reflect::set(&webapp, &"MainButton".into(), &main_button);

        let app = TelegramWebApp::instance().unwrap();
        app.set_main_button_color("#00ff00").unwrap();
        assert_eq!(received.borrow().as_deref(), Some("#00ff00"));
    }

    #[wasm_bindgen_test]
    #[allow(dead_code, clippy::unused_unit)]
    fn set_main_button_text_color_calls_js() {
        let webapp = setup_webapp();
        let main_button = Object::new();
        let received = Rc::new(RefCell::new(None));
        let rc_clone = Rc::clone(&received);

        let set_color_cb = Closure::<dyn FnMut(JsValue)>::new(move |v: JsValue| {
            *rc_clone.borrow_mut() = v.as_string();
        });
        let _ = Reflect::set(
            &main_button,
            &"setTextColor".into(),
            set_color_cb.as_ref().unchecked_ref()
        );
        set_color_cb.forget();

        let _ = Reflect::set(&webapp, &"MainButton".into(), &main_button);

        let app = TelegramWebApp::instance().unwrap();
        app.set_main_button_text_color("#112233").unwrap();
        assert_eq!(received.borrow().as_deref(), Some("#112233"));
    }

    #[wasm_bindgen_test]
    #[allow(dead_code, clippy::unused_unit)]
    fn viewport_dimensions() {
        let webapp = setup_webapp();
        let _ = Reflect::set(&webapp, &"viewportWidth".into(), &JsValue::from_f64(320.0));
        let _ = Reflect::set(
            &webapp,
            &"viewportStableHeight".into(),
            &JsValue::from_f64(480.0)
        );
        let app = TelegramWebApp::instance().unwrap();
        assert_eq!(app.viewport_width(), Some(320.0));
        assert_eq!(app.viewport_stable_height(), Some(480.0));
    }

    #[wasm_bindgen_test]
    #[allow(dead_code, clippy::unused_unit)]
    fn back_button_visibility_and_callback() {
        let webapp = setup_webapp();
        let back_button = Object::new();
        let _ = Reflect::set(&webapp, &"BackButton".into(), &back_button);
        let _ = Reflect::set(&back_button, &"isVisible".into(), &JsValue::TRUE);

        let on_click = Function::new_with_args("cb", "cb();");
        let _ = Reflect::set(&back_button, &"onClick".into(), &on_click);

        let called = Rc::new(Cell::new(false));
        let called_clone = Rc::clone(&called);

        let app = TelegramWebApp::instance().unwrap();
        assert!(app.is_back_button_visible());
        app.set_back_button_callback(move || {
            called_clone.set(true);
        })
        .unwrap();
        assert!(called.get());
    }

    #[wasm_bindgen_test]
    #[allow(dead_code, clippy::unused_unit)]
    fn open_link_and_telegram_link() {
        let webapp = setup_webapp();
        let open_link = Function::new_with_args("url", "this.open_link = url;");
        let open_tg_link = Function::new_with_args("url", "this.open_tg_link = url;");
        let _ = Reflect::set(&webapp, &"openLink".into(), &open_link);
        let _ = Reflect::set(&webapp, &"openTelegramLink".into(), &open_tg_link);

        let app = TelegramWebApp::instance().unwrap();
        let url = "https://example.com";
        app.open_link(url).unwrap();
        app.open_telegram_link(url).unwrap();

        assert_eq!(
            Reflect::get(&webapp, &"open_link".into())
                .unwrap()
                .as_string()
                .as_deref(),
            Some(url)
        );
        assert_eq!(
            Reflect::get(&webapp, &"open_tg_link".into())
                .unwrap()
                .as_string()
                .as_deref(),
            Some(url)
        );
    }

    #[wasm_bindgen_test]
    #[allow(dead_code, clippy::unused_unit)]
    fn open_invoice_invokes_callback() {
        let webapp = setup_webapp();
        let open_invoice = Function::new_with_args("url, cb", "cb('paid');");
        let _ = Reflect::set(&webapp, &"openInvoice".into(), &open_invoice);

        let app = TelegramWebApp::instance().unwrap();
        let status = Rc::new(RefCell::new(String::new()));
        let status_clone = Rc::clone(&status);

        app.open_invoice("https://invoice", move |s| {
            *status_clone.borrow_mut() = s;
        })
        .unwrap();

        assert_eq!(status.borrow().as_str(), "paid");
    }

    #[wasm_bindgen_test]
    #[allow(dead_code, clippy::unused_unit)]
    fn show_popup_invokes_callback() {
        let webapp = setup_webapp();
        let show_popup = Function::new_with_args("params, cb", "cb('ok');");
        let _ = Reflect::set(&webapp, &"showPopup".into(), &show_popup);

        let app = TelegramWebApp::instance().unwrap();
        let button = Rc::new(RefCell::new(String::new()));
        let button_clone = Rc::clone(&button);

        app.show_popup(&JsValue::NULL, move |id| {
            *button_clone.borrow_mut() = id;
        })
        .unwrap();

        assert_eq!(button.borrow().as_str(), "ok");
    }

    #[wasm_bindgen_test]
    #[allow(dead_code, clippy::unused_unit)]
    fn scan_qr_popup_invokes_callback_and_close() {
        let webapp = setup_webapp();
        let show_scan = Function::new_with_args("text, cb", "cb('code');");
        let close_scan = Function::new_with_args("", "this.closed = true;");
        let _ = Reflect::set(&webapp, &"showScanQrPopup".into(), &show_scan);
        let _ = Reflect::set(&webapp, &"closeScanQrPopup".into(), &close_scan);

        let app = TelegramWebApp::instance().unwrap();
        let text = Rc::new(RefCell::new(String::new()));
        let text_clone = Rc::clone(&text);

        app.show_scan_qr_popup("scan", move |value| {
            *text_clone.borrow_mut() = value;
        })
        .unwrap();
        assert_eq!(text.borrow().as_str(), "code");

        app.close_scan_qr_popup().unwrap();
        let closed = Reflect::get(&webapp, &"closed".into())
            .unwrap()
            .as_bool()
            .unwrap_or(false);
        assert!(closed);
    }
}<|MERGE_RESOLUTION|>--- conflicted
+++ resolved
@@ -215,7 +215,6 @@
         Ok(())
     }
 
-<<<<<<< HEAD
     /// Call `WebApp.MainButton.hide()`.
     ///
     /// # Errors
@@ -242,14 +241,12 @@
     /// Call `WebApp.ready()`
     pub fn ready(&self) {
         let _ = self.call0("ready");
-=======
     /// Call `WebApp.ready()`.
     ///
     /// # Errors
     /// Returns [`JsValue`] if the underlying JS call fails.
     pub fn ready(&self) -> Result<(), JsValue> {
         self.call0("ready")
->>>>>>> c24a6c46
     }
 
     /// Show back button.
@@ -282,7 +279,6 @@
         Ok(())
     }
 
-<<<<<<< HEAD
     /// Set main button color (`MainButton.setColor(color)`).
     ///
     /// # Errors
@@ -333,13 +329,12 @@
 
     /// Set callback for MainButton.onClick()
     pub fn set_main_button_callback<F>(&self, callback: F)
-=======
+
     /// Set callback for `MainButton.onClick()`.
     ///
     /// # Errors
     /// Returns [`JsValue`] if the underlying JS call fails.
     pub fn set_main_button_callback<F>(&self, callback: F) -> Result<(), JsValue>
->>>>>>> c24a6c46
     where
         F: 'static + Fn()
     {
