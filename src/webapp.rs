--- conflicted
+++ resolved
@@ -69,7 +69,6 @@
         Ok(())
     }
 
-<<<<<<< HEAD
     /// Call `WebApp.openLink(url)`.
     ///
     /// # Examples
@@ -200,7 +199,6 @@
                 .and_then(|f| f.dyn_ref::<Function>().cloned())
                 .and_then(|f| f.call0(&main_button).ok());
         }
-=======
     /// Call `WebApp.MainButton.show()`.
     ///
     /// # Errors
@@ -213,7 +211,6 @@
             .ok_or_else(|| JsValue::from_str("show is not a function"))?;
         func.call0(&main_button)?;
         Ok(())
->>>>>>> 17c38cab
     }
 
     /// Call `WebApp.ready()`.
