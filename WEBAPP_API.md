--- conflicted
+++ resolved
@@ -147,11 +147,8 @@
 - [ ] Init data validation
 - [x] Theme and safe area change events
 - [ ] Viewport management
-<<<<<<< HEAD
 - [ ] Clipboard access
-=======
 - [ ] Location access
 - [x] Clipboard access
->>>>>>> 5a5ab6de
 - [ ] Invoice payments
 - [ ] Background events