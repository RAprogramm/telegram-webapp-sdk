--- conflicted
+++ resolved
@@ -11,11 +11,7 @@
  - [x] openLink
  - [x] openTelegramLink
  - [x] openInvoice
-<<<<<<< HEAD
  - [x] downloadFile
-=======
-
->>>>>>> fba2eeaf
  - [ ] switchInlineQuery
  - [x] switchInlineQuery
  - [x] showAlert
@@ -39,7 +35,6 @@
 - [ ] expand
 - [ ] close
 - [ ] sendData
-<<<<<<< HEAD
 - [ ] openLink
 - [ ] openTelegramLink
  - [ ] openInvoice
@@ -49,9 +44,6 @@
 - [ ] showConfirm
 - [ ] showPopup
 - [x] shareURL
-=======
-
->>>>>>> fba2eeaf
 - [x] joinVoiceChat
 - [x] requestWriteAccess
 - [ ] requestContact
