--- conflicted
+++ resolved
@@ -11,12 +11,7 @@
  - [x] openLink
  - [x] openTelegramLink
  - [x] openInvoice
-<<<<<<< HEAD
- - [x] downloadFile
-=======
- - [x] addToHomeScreen
- - [x] checkHomeScreenStatus
->>>>>>> 33b08b7a
+
  - [ ] switchInlineQuery
  - [x] switchInlineQuery
  - [x] showAlert
@@ -40,27 +35,7 @@
 - [ ] expand
 - [ ] close
 - [ ] sendData
-<<<<<<< HEAD
-- [ ] openLink
-- [ ] openTelegramLink
- - [ ] openInvoice
- - [ ] downloadFile
- - [x] switchInlineQuery
-- [ ] showAlert
-- [ ] showConfirm
-- [ ] showPopup
-- [x] shareURL
-=======
- - [ ] openLink
- - [ ] openTelegramLink
- - [ ] openInvoice
- - [ ] readTextFromClipboard
-  - [x] switchInlineQuery
-  - [ ] showAlert
-  - [ ] showConfirm
-  - [ ] showPopup
-  - [x] shareURL
->>>>>>> 33b08b7a
+
 - [x] joinVoiceChat
 - [x] requestWriteAccess
 - [ ] requestContact
