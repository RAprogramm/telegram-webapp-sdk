--- conflicted
+++ resolved
@@ -4,7 +4,6 @@
 
 ## Methods
 
-<<<<<<< HEAD
  - [x] ready
  - [x] expand
  - [x] close
@@ -20,7 +19,6 @@
  - [ ] joinVoiceChat
  - [ ] requestWriteAccess
  - [x] requestContact
-=======
 - [ ] ready
 - [ ] expand
 - [ ] close
@@ -36,7 +34,6 @@
 - [x] joinVoiceChat
 - [x] requestWriteAccess
 - [ ] requestContact
->>>>>>> 920af2e1
 
 ## Objects
 
