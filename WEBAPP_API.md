--- conflicted
+++ resolved
@@ -15,12 +15,10 @@
  - [x] showAlert
  - [x] showConfirm
  - [x] showPopup
-<<<<<<< HEAD
 - [ ] shareURL
 - [ ] joinVoiceChat
 - [x] requestWriteAccess
 - [x] requestContact
-=======
  - [ ] shareURL
  - [x] readTextFromClipboard
   - [ ] switchInlineQuery
@@ -31,7 +29,6 @@
  - [ ] joinVoiceChat
  - [ ] requestWriteAccess
  - [x] requestContact
->>>>>>> 5fd64f7c
 - [ ] ready
 - [ ] expand
 - [ ] close
